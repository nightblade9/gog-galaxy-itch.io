import json
import logging
from pathlib import Path
import sys
import re
import os
from typing import List, Dict, Union, Optional

from galaxy.api.plugin import Plugin, create_and_run_plugin
from galaxy.api.consts import Platform, LicenseType, OSCompatibility
from galaxy.api.types import NextStep, Authentication, Game, LicenseInfo
from galaxy.api.errors import AuthenticationRequired, AccessDenied, InvalidCredentials

from http_client import HTTPClient

with open(Path(__file__).parent / 'manifest.json', 'r') as f:
    __version__ = json.load(f)['version']

KEYS_URL = 'https://api.itch.io/profile/owned-keys?page=%s'

HOMEPAGE = 'https://www.itch.io'


class ItchIntegration(Plugin):
    def __init__(self, reader, writer, token):
        super().__init__(
            Platform.ItchIo,
            __version__,
            reader,
            writer,
            token
        )
        self.http_client = HTTPClient(self.store_credentials)
        self.session_cookie = None

    async def shutdown(self):
        await self.http_client.close()

    # implement methods
    async def authenticate(self, stored_credentials=None):
        logging.debug("authenticate")
<<<<<<< HEAD
        confirmation_uri = 'https://itch.io/user/oauth?client_id=3821cecdd58ae1a920be15f6aa479f7e&scope=profile&response_type=token&redirect_uri=http%3A%2F%2F127.0.0.1%3A7157%2Fgogg2itchintegration'
        if not (stored_credentials.get("access_token") if stored_credentials else None):
=======
        if not stored_credentials:
>>>>>>> c7fb2f3a
            return NextStep("web_session", {
                "window_title": "Log in to Itch.io",
                "window_width": 536,
                "window_height": 675,
                "start_uri": confirmation_uri,
                "end_uri_regex": r"^(http://127\.0\.0\.1:7157/gogg2itchintegration#access_token=.+)",
            }, js={r'^https://itch\.io/my-feed.*': [f'window.location = "{confirmation_uri}"']})
        else:
            self.http_client.update_cookies(stored_credentials)
            try:
                user = await self.get_user_data()
                return Authentication(str(user.get("id")), str(user.get("username")))
            except AccessDenied:
                raise InvalidCredentials()


    async def pass_login_credentials(self, step, credentials, cookies):
        session_cookies = {cookie['name']: cookie['value'] for cookie in cookies if cookie['name']}
        self.http_client.update_cookies(session_cookies)

        user = await self.get_user_data()
        logging.debug(type(id))
        logging.debug(user.get("id"))
        logging.debug(user.get("username"))
        return Authentication(str(user.get("id")), str(user.get("username")))

    async def get_owned_games(self):
        page = 1
        games = []
        while True:
            try:
                resp = await self.http_client.get(f"https://api.itch.io/profile/owned-keys?classification=game&page={page}")
            except AuthenticationRequired:
                self.lost_authentication()
                raise
            if len(resp.get("owned_keys")) == 0:
                return games
            self.parse_json_into_games(resp.get("owned_keys"), games)
            page += 1
        return games

    async def get_user_data(self):
        resp = await self.http_client.get(f"https://api.itch.io/profile?")
        self.authenticated = True
        return resp.get("user")

    def parse_json_into_games(self, resp, games):
        for key in resp:
            game = key.get("game")
            if not game.get("classification") == "game":
                continue
            game_name = game.get("title")
            game_num = str(game.get("id"))
            logging.debug('Parsed %s, %s', game_name, game_num)
            self.persistent_cache[game_num] = game
            this_game = Game(
                game_id=game_num,
                game_title=game_name,
                license_info=LicenseInfo(LicenseType.SinglePurchase),
                dlcs=[])
            games.append(this_game)

    async def get_os_compatibility(self, game_id, context):
        try:
            compat = self.persistent_cache[str(game_id)].get("traits")
            os = (OSCompatibility.Windows if "p_windows" in compat else OSCompatibility(0)) | (OSCompatibility.MacOS if "p_osx" in compat else OSCompatibility(0)) | (OSCompatibility.Linux if "p_linux" in compat else OSCompatibility(0))
            logging.debug("Compat value: %s", os)
            if not os == 0:
                return os
        except KeyError:
            logging.error("Key not found in cache: %s", game_id)

def main():
    create_and_run_plugin(ItchIntegration, sys.argv)


# run plugin event loop

def log(msg):
    # return
    log = open(os.path.join(os.path.dirname(__file__), "log2.txt"), "a")
    log.write(str(msg) + "\n")
    log.close()

if __name__ == "__main__":
    main()<|MERGE_RESOLUTION|>--- conflicted
+++ resolved
@@ -39,12 +39,8 @@
     # implement methods
     async def authenticate(self, stored_credentials=None):
         logging.debug("authenticate")
-<<<<<<< HEAD
         confirmation_uri = 'https://itch.io/user/oauth?client_id=3821cecdd58ae1a920be15f6aa479f7e&scope=profile&response_type=token&redirect_uri=http%3A%2F%2F127.0.0.1%3A7157%2Fgogg2itchintegration'
-        if not (stored_credentials.get("access_token") if stored_credentials else None):
-=======
         if not stored_credentials:
->>>>>>> c7fb2f3a
             return NextStep("web_session", {
                 "window_title": "Log in to Itch.io",
                 "window_width": 536,
